// This is your Prisma schema file,
// learn more about it in the docs: https://pris.ly/d/prisma-schema

generator client {
  provider = "prisma-client-js"
}

datasource db {
  provider = "sqlite"
  url      = env("DATABASE_URL")
}

<<<<<<< HEAD
model Post {
  id        Int      @id @default(autoincrement())
  name      String
  createdAt DateTime @default(now())
  updatedAt DateTime @updatedAt

  @@index([name])
=======
// for NextAuth.js
model Account {
  id                String  @id @default(cuid())
  userId            String
  type              String
  provider          String
  providerAccountId String
  refresh_token     String? // @db.Text
  access_token      String? // @db.Text
  expires_at        Int?
  token_type        String?
  scope             String?
  id_token          String? // @db.Text
  session_state     String?
  user              User    @relation(fields: [userId], references: [id], onDelete: Cascade)

  @@unique([provider, providerAccountId])
}

// for NextAuth.js
model Session {
  id           String   @id @default(cuid())
  sessionToken String   @unique
  userId       String
  expires      DateTime
  user         User     @relation(fields: [userId], references: [id], onDelete: Cascade)
}

// for NextAuth.js
model User {
  id            String    @id @default(cuid())
  name          String?
  email         String?   @unique
  emailVerified DateTime?
  image         String?
  accounts      Account[]
  sessions      Session[]
}

// for NextAuth.js
model VerificationToken {
  identifier String
  token      String   @unique
  expires    DateTime

  @@unique([identifier, token])
>>>>>>> 44a57f47
}<|MERGE_RESOLUTION|>--- conflicted
+++ resolved
@@ -10,60 +10,13 @@
   url      = env("DATABASE_URL")
 }
 
-<<<<<<< HEAD
-model Post {
-  id        Int      @id @default(autoincrement())
-  name      String
-  createdAt DateTime @default(now())
-  updatedAt DateTime @updatedAt
+// Add models here. Example:
 
-  @@index([name])
-=======
-// for NextAuth.js
-model Account {
-  id                String  @id @default(cuid())
-  userId            String
-  type              String
-  provider          String
-  providerAccountId String
-  refresh_token     String? // @db.Text
-  access_token      String? // @db.Text
-  expires_at        Int?
-  token_type        String?
-  scope             String?
-  id_token          String? // @db.Text
-  session_state     String?
-  user              User    @relation(fields: [userId], references: [id], onDelete: Cascade)
+// model Post {
+//   id        Int      @id @default(autoincrement())
+//   name      String
+//   createdAt DateTime @default(now())
+//   updatedAt DateTime @updatedAt
 
-  @@unique([provider, providerAccountId])
-}
-
-// for NextAuth.js
-model Session {
-  id           String   @id @default(cuid())
-  sessionToken String   @unique
-  userId       String
-  expires      DateTime
-  user         User     @relation(fields: [userId], references: [id], onDelete: Cascade)
-}
-
-// for NextAuth.js
-model User {
-  id            String    @id @default(cuid())
-  name          String?
-  email         String?   @unique
-  emailVerified DateTime?
-  image         String?
-  accounts      Account[]
-  sessions      Session[]
-}
-
-// for NextAuth.js
-model VerificationToken {
-  identifier String
-  token      String   @unique
-  expires    DateTime
-
-  @@unique([identifier, token])
->>>>>>> 44a57f47
-}+//   @@index([name])
+// }