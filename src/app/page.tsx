<<<<<<< HEAD
import Link from "next/link";

import { CreatePost } from "~/app/_components/create-post";
import { api } from "~/trpc/server";

export default async function Home() {
  const hello = await api.post.hello.query({ text: "from tRPC" });

  return (
    <main className="flex min-h-screen flex-col items-center justify-center bg-gradient-to-b from-[#2e026d] to-[#15162c] text-white">
      <div className="container flex flex-col items-center justify-center gap-12 px-4 py-16 ">
        <h1 className="text-5xl font-extrabold tracking-tight sm:text-[5rem]">
          Create <span className="text-[hsl(280,100%,70%)]">T3</span> App
        </h1>
        <div className="grid grid-cols-1 gap-4 sm:grid-cols-2 md:gap-8">
          <Link
            className="flex max-w-xs flex-col gap-4 rounded-xl bg-white/10 p-4 hover:bg-white/20"
            href="https://create.t3.gg/en/usage/first-steps"
            target="_blank"
          >
            <h3 className="text-2xl font-bold">First Steps →</h3>
            <div className="text-lg">
              Just the basics - Everything you need to know to set up your
              database and authentication.
            </div>
          </Link>
          <Link
            className="flex max-w-xs flex-col gap-4 rounded-xl bg-white/10 p-4 hover:bg-white/20"
            href="https://create.t3.gg/en/introduction"
            target="_blank"
          >
            <h3 className="text-2xl font-bold">Documentation →</h3>
            <div className="text-lg">
              Learn more about Create T3 App, the libraries it uses, and how to
              deploy it.
            </div>
          </Link>
        </div>
        <div className="flex flex-col items-center gap-2">
          <p className="text-2xl text-white">
            {hello ? hello.greeting : "Loading tRPC query..."}
          </p>
        </div>

        <CrudShowcase />
      </div>
    </main>
  );
}

async function CrudShowcase() {
  const latestPost = await api.post.getLatest.query();

  return (
    <div className="w-full max-w-xs">
      {latestPost ? (
        <p className="truncate">Your most recent post: {latestPost.name}</p>
      ) : (
        <p>You have no posts yet.</p>
      )}

      <CreatePost />
    </div>
  );
=======
import { api } from "~/trpc/server";

export default async function Home() {
  const hello = await api.misc.hello.query({ text: "from tRPC" });

  return (
    <main className="flex min-h-screen flex-col items-center justify-center bg-gradient-to-b from-[#2e026d] to-[#15162c] text-white">
      <p className="text-2xl text-white">
        {hello ? hello.greeting : "Loading tRPC query..."}
      </p>
    </main>
  );
>>>>>>> 1b18243f
}<|MERGE_RESOLUTION|>--- conflicted
+++ resolved
@@ -1,69 +1,3 @@
-<<<<<<< HEAD
-import Link from "next/link";
-
-import { CreatePost } from "~/app/_components/create-post";
-import { api } from "~/trpc/server";
-
-export default async function Home() {
-  const hello = await api.post.hello.query({ text: "from tRPC" });
-
-  return (
-    <main className="flex min-h-screen flex-col items-center justify-center bg-gradient-to-b from-[#2e026d] to-[#15162c] text-white">
-      <div className="container flex flex-col items-center justify-center gap-12 px-4 py-16 ">
-        <h1 className="text-5xl font-extrabold tracking-tight sm:text-[5rem]">
-          Create <span className="text-[hsl(280,100%,70%)]">T3</span> App
-        </h1>
-        <div className="grid grid-cols-1 gap-4 sm:grid-cols-2 md:gap-8">
-          <Link
-            className="flex max-w-xs flex-col gap-4 rounded-xl bg-white/10 p-4 hover:bg-white/20"
-            href="https://create.t3.gg/en/usage/first-steps"
-            target="_blank"
-          >
-            <h3 className="text-2xl font-bold">First Steps →</h3>
-            <div className="text-lg">
-              Just the basics - Everything you need to know to set up your
-              database and authentication.
-            </div>
-          </Link>
-          <Link
-            className="flex max-w-xs flex-col gap-4 rounded-xl bg-white/10 p-4 hover:bg-white/20"
-            href="https://create.t3.gg/en/introduction"
-            target="_blank"
-          >
-            <h3 className="text-2xl font-bold">Documentation →</h3>
-            <div className="text-lg">
-              Learn more about Create T3 App, the libraries it uses, and how to
-              deploy it.
-            </div>
-          </Link>
-        </div>
-        <div className="flex flex-col items-center gap-2">
-          <p className="text-2xl text-white">
-            {hello ? hello.greeting : "Loading tRPC query..."}
-          </p>
-        </div>
-
-        <CrudShowcase />
-      </div>
-    </main>
-  );
-}
-
-async function CrudShowcase() {
-  const latestPost = await api.post.getLatest.query();
-
-  return (
-    <div className="w-full max-w-xs">
-      {latestPost ? (
-        <p className="truncate">Your most recent post: {latestPost.name}</p>
-      ) : (
-        <p>You have no posts yet.</p>
-      )}
-
-      <CreatePost />
-    </div>
-  );
-=======
 import { api } from "~/trpc/server";
 
 export default async function Home() {
@@ -76,5 +10,4 @@
       </p>
     </main>
   );
->>>>>>> 1b18243f
 }