--- conflicted
+++ resolved
@@ -36,12 +36,8 @@
     "@typescript-eslint/parser": "^6.3.0",
     "autoprefixer": "^10.4.14",
     "eslint": "^8.47.0",
-<<<<<<< HEAD
     "eslint-config-next": "^14.0.0",
-=======
-    "eslint-config-next": "^13.5.4",
     "eslint-plugin-react-server-components": "^1.1.1",
->>>>>>> 352ea9d0
     "eslint-plugin-tailwindcss": "^3.13.0",
     "postcss": "^8.4.27",
     "prettier": "^3.0.0",
